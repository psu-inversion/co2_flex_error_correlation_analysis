--- conflicted
+++ resolved
@@ -3,12 +3,9 @@
 
 import collections
 
-<<<<<<< HEAD
-=======
 import numpy as np
 import matplotlib as mpl
 mpl.use("Agg")
->>>>>>> 483ead0d
 import matplotlib.pyplot as plt
 import numpy as np
 import pandas as pd
@@ -158,36 +155,17 @@
 
 ############################################################
 # Turn dataset into dataframe
-<<<<<<< HEAD
-df = (
-    ds["cross_validation_error"]
-    .to_dataframe()
-    .replace(
-        {
-            "Geostatistical": "Geostat.",
-            "Exponential sine-squared": "Exp. sin\N{SUPERSCRIPT TWO}",
-            "3-term cosine series": "Cosines",
-        }
-    )
-)
-=======
 df = ds["cross_validation_error"].to_dataframe().replace({
     "Geostatistical": "Decoupled",
     "Exponential sine-squared": "Exp. sin\N{SUPERSCRIPT TWO}",
     "3-term cosine series": "Cosines"
 })
->>>>>>> 483ead0d
 
 for slot_var in ("daily_cycle", "annual_cycle", "annual_modulation_of_daily_cycle"):
     df[slot_var] = pd.Categorical(
         df[slot_var],
-<<<<<<< HEAD
-        categories=["None", "Geostat.", "Exp. sin\N{SUPERSCRIPT TWO}", "Cosines"],
-        ordered=True,
-=======
         categories=["None", "Decoupled", "Exp. sin\N{SUPERSCRIPT TWO}", "Cosines"],
         ordered=True
->>>>>>> 483ead0d
     )
 
 slot_forms_dtype = df[slot_var].dtype
@@ -248,17 +226,10 @@
         for i, col in enumerate(full_X.columns)
         if (
             (
-<<<<<<< HEAD
-                ":daily_cycle[T.Geostat.]" not in col
-                and not col.startswith("daily_cycle[T.Geostat.]:")
-            )
-            or "annual_modulation_of_daily_cycle" not in col
-=======
                 ":daily_cycle[T.Decoupled]" not in col and
                 not col.startswith("daily_cycle[T.Decoupled]:")
             ) or
             "annual_modulation_of_daily_cycle" not in col
->>>>>>> 483ead0d
         )
     ]
     reduced_X = full_X.iloc[:, col_index_to_keep]
@@ -551,30 +522,7 @@
 ############################################################
 # Plot variation in parameter values
 parameter_variation_df = (
-<<<<<<< HEAD
-    (
-        ds["optimized_parameters"].reduce(
-            scipy.stats.iqr, dim="splits", nan_policy="omit"
-        )
-        / np.abs(ds["optimized_parameters"].median("splits"))
-    )
-    .to_dataframe()
-    .replace(
-        {
-            "Geostatistical": "Geostat.",
-            "Exponential sine-squared": "Exp. sin\N{SUPERSCRIPT TWO}",
-            "3-term cosine series": "Cosines",
-        }
-    )
-    .rename(
-        columns={
-            "annual_modulation_of_daily_cycle": "Annual Modulation\nof Daily Cycle",
-            "annual_cycle": "Annual Cycle",
-            "daily_cycle": "Daily Cycle",
-        }
-    )
-=======
-    ds["optimized_parameters"].reduce(scipy.stats.iqr, dim="splits", nan_policy="omit") /
+   ds["optimized_parameters"].reduce(scipy.stats.iqr, dim="splits", nan_policy="omit") /
     np.abs(ds["optimized_parameters"].median("splits"))
 ).to_dataframe().replace({
     "Geostatistical": "Decoupled",
@@ -586,7 +534,6 @@
         "annual_cycle": "Annual Cycle",
         "daily_cycle": "Daily Cycle"
     }
->>>>>>> 483ead0d
 )
 
 parameter_variation_df[
