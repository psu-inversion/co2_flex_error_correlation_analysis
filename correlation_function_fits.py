#!/usr/bin/env python
# ~*~ coding: utf8 ~*~
"""Find how well the correlation functions fit each tower.

I need to find a function that fits all towers decently.
"""
from __future__ import division, print_function

import collections
import itertools
<<<<<<< HEAD
from enum import Enum
from math import pi
=======
>>>>>>> 58f2f29c

import numpy as np

HOURS_PER_DAY = 24
DAYS_PER_DAY = 1
DAYS_PER_WEEK = 7
DAYS_PER_FORTNIGHT = 14
DAYS_PER_YEAR = 365.2425
DAYS_PER_DECADE = 10 * DAYS_PER_YEAR

GLOBAL_DICT = dict(
    HOURS_PER_DAY=HOURS_PER_DAY,
    DAYS_PER_DAY=DAYS_PER_DAY,
    DAYS_PER_WEEK=DAYS_PER_WEEK,
    DAYS_PER_FORTNIGHT=DAYS_PER_FORTNIGHT,
    DAYS_PER_YEAR=DAYS_PER_YEAR,
    DAYS_PER_DECADE=DAYS_PER_DECADE,
    PI_OVER_DAY=pi / DAYS_PER_DAY,
    TWO_PI_OVER_DAY=2 * pi / DAYS_PER_DAY,
    FOUR_PI_OVER_DAY=4 * pi / DAYS_PER_DAY,
    PI_OVER_YEAR=pi / DAYS_PER_YEAR,
    TWO_PI_OVER_YEAR=2 * pi / DAYS_PER_YEAR,
    FOUR_PI_OVER_YEAR=4 * pi / DAYS_PER_YEAR,
)

TOPK = 5


class CorrelationPart(Enum):
    """The parts of a correlation function."""

    DAILY = "Daily"
    DM = "Annual Modulation of Daily"
    ANN = "Annual"

    D = "Daily"
    A = "Annual"

    # DAILY = D
    DAILY_MODULATION = DM
    ANNUAL = A

    def is_modulation(self):
        """Find whether CorrelationPart is its own part or modulates another.

        Returns
        -------
        bool
        """
        return self == CorrelationPart.DAILY_MODULATION

    def get_period(self):
        """Get the period of variations in this part.

        Returns
        -------
        period: str
        """
        if self == CorrelationPart.DAILY:
            return "DAY"
        return "YEAR"

    def get_short_name(self):
        """Get a one- or two-character description of the class.

        Returns
        -------
        str
        """
        if self == CorrelationPart.DAILY_MODULATION:
            return "dm"
        return self.name[0].lower()


assert list(CorrelationPart) == [
    CorrelationPart.DAILY,
    CorrelationPart.DM,
    CorrelationPart.ANN,
]



class PartForm(Enum):
    """Describe one part of a correlation function."""

    O = "None"
    D = "Decoupled"
    C = "3-term cosine series"
    P = "Exponential sine-squared"

    NONE = O
    COSINE = C
    PERIODIC = P
    EXPSIN2 = P

    DECOUPLED = D
    G = D
    GEOSTAT = G

    def get_short_name(self):
        """Get a short name for the form.

        Returns
        -------
        char
        """
        return self.name.lower().replace("o", "0")

    def get_parameters(self, part):
        """Get the parameters added by including this form in that part.

        Parameters
        ----------
        part: CorrelationPart

        Returns
        -------
        list of str
        """
        result = []
        if not part.is_modulation() and self is not PartForm.NONE:
            result.extend(("{0:s}_coef", "{0:s}_timescale"))
        if self == PartForm.COSINE:
            result.extend(("{0:s}_coef1", "{0:s}_coef2"))
        elif self == PartForm.PERIODIC:
            result.append("{0:s}_width")
        part_name_lower = part.name.lower()
        return [coef.format(part_name_lower) for coef in result]

    def get_expression(self, part):
        """Get the expression for this form in that part.

        Parameters
        ----------
        part: CorrelationPart

        Returns
        -------
        expression: str
        """
        if self == PartForm.NONE:
            if part.is_modulation():
                return "1"
            return "0"
        if part == CorrelationPart.DAILY:
            prefix = "{0:s}_coef * exp(-tdata / ({0:s}_timescale * DAYS_PER_FORTNIGHT))"
        elif part == CorrelationPart.ANNUAL:
            prefix = "{0:s}_coef * exp(-tdata / ({0:s}_timescale * DAYS_PER_DECADE))"
        if self == PartForm.COSINE:
            main = (
                "((1 - {0:s}_coef1 - {0:s}_coef2) + "
                "{0:s}_coef1 * cos(TWO_PI_OVER_{time:s} * tdata) + "
                "{0:s}_coef2 * cos(FOUR_PI_OVER_{time:s} * tdata))"
            )
        elif self == PartForm.PERIODIC:
            main = "exp(-(sin(PI_OVER_{time:s} * tdata) / {0:s}_width) ** 2)"
        elif self == PartForm.GEOSTAT:
            if part == CorrelationPart.DAILY:
                # Three hours
                cutoff_one = 1./8
            else:
                # One month
                cutoff_one = 1./12
            cutoff_two = 1 - cutoff_one
            slope = 1/cutoff_one
            main = (
<<<<<<< HEAD
                "where(((tdata / DAYS_PER_{time:s}) % 1) < 0.125, "
                "1 - 8 * ((tdata / DAYS_PER_{time:s}) % 1), "
                "where(((tdata / DAYS_PER_{time:s}) % 1) > 0.875, "
                "8 * ((tdata / DAYS_PER_{time:s}) % 1 - 0.875), 0))"
            )
=======
                "where(((tdata / DAYS_PER_{{time:s}}) % 1) < {cutoff_one:f}, 1 - {slope:.1f} * ((tdata / DAYS_PER_{{time:s}}) % 1), "
                "where(((tdata / DAYS_PER_{{time:s}}) % 1) > {cutoff_two:f}, {slope:.1f} * ((tdata / DAYS_PER_{{time:s}}) % 1 - {cutoff_two:f}), 0))"
            ).format(cutoff_one=cutoff_one, cutoff_two=cutoff_two, slope=slope)
>>>>>>> 58f2f29c

        if not part.is_modulation():
            # The exponential die-off is only for the main
            # correlations.  Including it also on the modulation would
            # introduce problems with how to tell the two apart.
            main = "{0:s} * {1:s}".format(prefix, main)

        return main.format(
            part.name.lower(),
            time=part.get_period(),
        )

    def get_derivative(self, part):
        """Get the expression for this form in that part.

        Parameters
        ----------
        part: CorrelationPart

        Returns
        -------
        expression: list of str
        """
        if self == PartForm.NONE:
            if part.is_modulation():
                return []
            return []
        if part == CorrelationPart.DAILY:
            prefix = "{0:s}_coef * exp(-tdata / ({0:s}_timescale * DAYS_PER_FORTNIGHT))"
            prefix_parts = [
                "exp(-tdata / ({0:s}_timescale * DAYS_PER_FORTNIGHT))",
                "{0:s}_coef * exp(-tdata / ({0:s}_timescale * DAYS_PER_FORTNIGHT)) * "
                "tdata / (DAYS_PER_FORTNIGHT * {0:s}_timescale ** 2)",
            ]
        elif part == CorrelationPart.ANNUAL:
            prefix = "{0:s}_coef * exp(-tdata / ({0:s}_timescale * DAYS_PER_DECADE))"
            prefix_parts = [
                "exp(-tdata / ({0:s}_timescale * DAYS_PER_DECADE))",
                "{0:s}_coef * exp(-tdata / ({0:s}_timescale * DAYS_PER_DECADE)) * "
                "tdata / (DAYS_PER_DECADE * {0:s}_timescale ** 2)",
            ]
        if self == PartForm.COSINE:
            main = (
                "((1 - {0:s}_coef1 - {0:s}_coef2) + "
                "{0:s}_coef1 * cos(TWO_PI_OVER_{time:s} * tdata) + "
                "{0:s}_coef2 * cos(FOUR_PI_OVER_{time:s} * tdata))"
            )
            main_parts = [
                "(-1 + cos(TWO_PI_OVER_{time:s} * tdata))",
                "(-1 + cos(FOUR_PI_OVER_{time:s} * tdata))",
            ]
        elif self == PartForm.PERIODIC:
            main = "exp(-(sin(PI_OVER_{time:s} * tdata) / {0:s}_width) ** 2)"
            main_parts = [
                "exp(-(sin(PI_OVER_{time:s} * tdata) / {0:s}_width) ** 2) * "
                "2 * sin(PI_OVER_{time:s} * tdata) ** 2 / {0:s}_width ** 3",
            ]
        elif self == PartForm.GEOSTAT:
            main = (
                "where(((tdata / DAYS_PER_{time:s}) % 1) < 0.125, "
                "1 - 8 * ((tdata / DAYS_PER_{time:s}) % 1), "
                "where(((tdata / DAYS_PER_{time:s}) % 1) > 0.875, "
                "8 * ((tdata / DAYS_PER_{time:s}) % 1 - 0.875), 0))"
            )
            main_parts = []

        if not part.is_modulation():
            # The exponential die-off is only for the main
            # correlations.  Including it also on the modulation would
            # introduce problems with how to tell the two apart.
            prefix_parts = [
                "{piece:s} * {main:s}".format(piece=piece, main=main)
                for piece in prefix_parts
            ]
            main_parts = [
                "{prefix:s} * {piece:s}".format(prefix=prefix, piece=piece)
                for piece in main_parts
            ]
            main = "{0:s} * {1:s}".format(prefix, main)
            # Put everything in the same list.  Make sure it's in the
            # same order as the reported parameter list.
            main_parts = prefix_parts + main_parts

        return [
            piece.format(
                part.name.lower(),
                time=part.get_period(),
            )
            for piece in main_parts
        ]


def is_valid_combination(part_daily, part_day_mod, part_annual):
    """Find whether this is a valid combination.

    Don't modulate a nonexistent cycle.

    Parameters
    ----------
    part_daily: PartForm
    part_day_mod: PartForm
    part_annual: PartForm

    Returns
    -------
    bool
    """
    if part_daily == PartForm.NONE and part_day_mod != PartForm.NONE:
        return False
    return True


def get_full_expression(part_daily, part_day_mod, part_annual):
    """Get the full expression with the given parts.

    Expression is for a single value of tdata, which requires either
    numpy semantics for tdata or an explicit loop handled by
    surrounding code.

    There is no attempt to re-use storage, which may make pure-numpy
    implementations slower.  Numexpr will do this for you.

    Requires tdata, DAYS_PER_{DAY,WEEK,YEAR}, HOURS_PER_DAY,
    {,TWO_,FOUR_}PI_OVER_{DAY,YEAR} and parameters.

    Parameters
    ----------
    part_daily: PartForm
    part_day_mod: PartForm
    part_annual: PartForm

    Returns
    -------
    expression: str
    """
    return (
        "{0:s} * {1:s} + {2:s} + "
        "resid_coef * exp(-tdata / (resid_timescale * DAYS_PER_FORTNIGHT)) + "
        "ec_coef * where(tdata == 0, 1, 0)"
    ).format(
        part_daily.get_expression(CorrelationPart.DAILY),
        part_day_mod.get_expression(CorrelationPart.DAILY_MODULATION),
        part_annual.get_expression(CorrelationPart.ANNUAL),
    )


def get_full_parameter_list(part_daily, part_day_mod, part_annual):
    """Get the full parameter list for the given expression.

    Parameters
    ----------
    part_daily: PartForm
    part_day_mod: PartForm
    part_annual: PartForm

    Returns
    -------
    param_list: list of str
    """
    result = [
        param
        for form, time in zip(
            (part_daily, part_day_mod, part_annual),
            (
                CorrelationPart.DAILY,
                CorrelationPart.DAILY_MODULATION,
                CorrelationPart.ANNUAL,
            ),
        )
        for param in form.get_parameters(time)
    ]
    result.extend(["resid_coef", "resid_timescale", "ec_coef"])
    return result


def get_weighted_fit_expression(part_daily, part_day_mod, part_annual):
    """Get the full expression with the given parts.

    Expression is for a single value of tdata, which requires either
    numpy semantics for tdata or an explicit loop handled by
    surrounding code.

    There is no attempt to re-use storage, which may make pure-numpy
    implementations slower.  Numexpr will do this for you.

    Expression will require tdata, num_pairs, exmpirical_correlogram,
    DAYS_PER_{DAY,WEEK,YEAR}, HOURS_PER_DAY,
    {,TWO_,FOUR_}PI_OVER_{DAY,YEAR} and parameters.

    Parameters
    ----------
    part_daily: PartForm
    part_day_mod: PartForm
    part_annual: PartForm

    Returns
    -------
    expression: str

    """
    return "sum(num_pairs * (empirical_correlogram - ({0:s})) ** 2)".format(
        get_full_expression(part_daily, part_day_mod, part_annual)
    )


if __name__ == "__main__":
    import numexpr as ne
    import pandas as pd

    print("Reading coefficient data", flush=True)
    coef_data = pd.read_csv(
        "ameriflux-minus-casa-all-towers-parameters.csv",
        index_col=["Site", "Correlation Function"],
    ).dropna(how="all")
    amf_sites = coef_data.index.get_level_values(0).unique()
    print("Reading correlation data", flush=True)
    corr_data1 = pd.read_csv(
        "ameriflux-minus-casa-half-hour-towers-autocorrelation-functions.csv",
        index_col=0,
    )
    corr_data2 = pd.read_csv(
        "ameriflux-minus-casa-hour-towers-autocorrelation-functions.csv", index_col=0
    )
    corr_data = pd.concat([corr_data1, corr_data2], axis=1)
    corr_data.index = pd.TimedeltaIndex(corr_data.index)
    corr_data.index.name = "Time separation"
    corr_data = corr_data.astype(np.float32)
    print("Have correlation data", flush=True)

    pair_counts1 = pd.read_csv(
        "ameriflux-minus-casa-half-hour-towers-pair-counts.csv", index_col=0
    )
    pair_counts2 = pd.read_csv(
        "ameriflux-minus-casa-hour-towers-pair-counts.csv", index_col=0
    )
    pair_counts = pd.concat([pair_counts1, pair_counts2], axis=1)
    pair_counts.index = pd.TimedeltaIndex(pair_counts.index)
    print("Have pair counts", flush=True)

    tower_lags = pair_counts.index.values.astype("m8[h]").astype("u8")
    tower_lags -= tower_lags[0]
    # In units of days
    tower_lags = tower_lags.astype(np.float32) / HOURS_PER_DAY

    topk_fits = {}
    topk_counts = collections.Counter()
    np.set_printoptions(formatter={"float": "{0:11.0f}".format})

    for tower in amf_sites:
        num_pairs = pair_counts.loc[:, tower].dropna()
        tdata = tower_lags[: len(num_pairs)]
        tdata = tdata[num_pairs > 0]
        num_pairs = num_pairs[num_pairs > 0]
        empirical_correlogram = corr_data.loc[num_pairs.index, tower]
        fit_quality = {}
        for form_daily, form_day_mod, form_annual in itertools.product(
            PartForm, PartForm, PartForm
        ):
            if not is_valid_combination(form_daily, form_day_mod, form_annual):
                continue
            try:
                tower_coefficients = dict(
                    coef_data.loc[
                        (
                            tower,
                            "d{0:s}_dm{1:s}_a{2:s}_numexpr_fn".format(
                                form_daily.get_short_name(),
                                form_day_mod.get_short_name(),
                                form_annual.get_short_name(),
                            ),
                        ),
                        :,
                    ].dropna()
                )
            except KeyError:
                # Fit crashed, or not enough data for me to be
                # comfortable fitting it.
                continue
            for newname, oldname in zip(
                ("daily", "ann", "resid", "ec"), ("Td", "Ta", "To", "Tec")
            ):
                tower_coefficients[newname + "_timescale"] = tower_coefficients[oldname]
            local_dict = tower_coefficients.copy()
            local_dict["num_pairs"] = num_pairs
            local_dict["tdata"] = tdata
            local_dict["empirical_correlogram"] = empirical_correlogram
            fit_quality[form_daily, form_day_mod, form_annual] = ne.evaluate(
                get_weighted_fit_expression(form_daily, form_day_mod, form_annual),
                local_dict=local_dict,
                global_dict=GLOBAL_DICT,
            )
        sorted_fits = sorted(list(fit_quality.keys()), key=fit_quality.__getitem__)
        topk_fits[tower] = sorted_fits[:TOPK]
        print(
            tower,
            [
                "d{0:s}_dm{1:s}_a{2:s}".format(*[form.get_short_name() for form in fun])
                for fun in sorted_fits[:TOPK]
            ],
            np.array(
                [fit_quality[fun] for fun in sorted_fits[:TOPK]],
                dtype=np.float32,
            ),
        )
        for good_fit in sorted_fits[:TOPK]:
            topk_counts[good_fit] += 1

    print("Number of towers:", len(amf_sites))
    for fun, count in topk_counts.most_common(5):
        print(
            "Good function: d{0:s}_dm{1:s}_a{2:s}".format(
                *[form.get_short_name() for form in fun]
            ),
            "\tCount in top {0:d}:".format(TOPK),
            count,
        )


### TOPK = 1
# Number of towers: 69
# Good function: dc_dmc_ac        Count in top 1: 30
# Good function: dc_dmc_ap        Count in top 1: 17
# Good function: dp_dmc_ac        Count in top 1: 9
# Good function: dp_dmp_ac        Count in top 1: 6
# Good function: dc_dmp_ac        Count in top 1: 4
### TOPK = 2
# Number of towers: 69
# Good function: dc_dmc_ac        Count in top 2: 46
# Good function: dc_dmc_ap        Count in top 2: 37
# Good function: dp_dmc_ac        Count in top 2: 20
# Good function: dc_dmp_ac        Count in top 2: 9
# Good function: dp_dmp_ac        Count in top 2: 8
### TOPK = 3
# Number of towers: 69
# Good function: dc_dmc_ac        Count in top 3: 56
# Good function: dc_dmc_ap        Count in top 3: 45
# Good function: dp_dmc_ac        Count in top 3: 28
# Good function: dc_dmp_ac        Count in top 3: 21
# Good function: dc_dmp_ap        Count in top 3: 17
### TOPK = 4
# Number of towers: 69
# Good function: dc_dmc_ac        Count in top 4: 59
# Good function: dc_dmc_ap        Count in top 4: 51
# Good function: dp_dmc_ac        Count in top 4: 38
# Good function: dc_dmp_ac        Count in top 4: 35
# Good function: dc_dmp_ap        Count in top 4: 27
### TOPK = 5
# Number of towers: 69
# Good function: dc_dmc_ac        Count in top 5: 66
# Good function: dc_dmc_ap        Count in top 5: 53
# Good function: dp_dmc_ac        Count in top 5: 49
# Good function: dc_dmp_ac        Count in top 5: 46
# Good function: dc_dmc_a0        Count in top 5: 32
### TOPK = 6
# Number of towers: 69
# Good function: dc_dmc_ac        Count in top 6: 69
# Good function: dc_dmc_ap        Count in top 6: 56
# Good function: dc_dmp_ac        Count in top 6: 55
# Good function: dp_dmc_ac        Count in top 6: 53
# Good function: dc_dmp_ap        Count in top 6: 40
### TOPK = 7
# Number of towers: 69
# Good function: dc_dmc_ac        Count in top 7: 69
# Good function: dp_dmc_ac        Count in top 7: 64
# Good function: dc_dmp_ac        Count in top 7: 64
# Good function: dc_dmc_ap        Count in top 7: 57
# Good function: dc_dmp_ap        Count in top 7: 51<|MERGE_RESOLUTION|>--- conflicted
+++ resolved
@@ -8,11 +8,8 @@
 
 import collections
 import itertools
-<<<<<<< HEAD
 from enum import Enum
 from math import pi
-=======
->>>>>>> 58f2f29c
 
 import numpy as np
 
@@ -179,17 +176,12 @@
             cutoff_two = 1 - cutoff_one
             slope = 1/cutoff_one
             main = (
-<<<<<<< HEAD
-                "where(((tdata / DAYS_PER_{time:s}) % 1) < 0.125, "
-                "1 - 8 * ((tdata / DAYS_PER_{time:s}) % 1), "
-                "where(((tdata / DAYS_PER_{time:s}) % 1) > 0.875, "
-                "8 * ((tdata / DAYS_PER_{time:s}) % 1 - 0.875), 0))"
-            )
-=======
-                "where(((tdata / DAYS_PER_{{time:s}}) % 1) < {cutoff_one:f}, 1 - {slope:.1f} * ((tdata / DAYS_PER_{{time:s}}) % 1), "
-                "where(((tdata / DAYS_PER_{{time:s}}) % 1) > {cutoff_two:f}, {slope:.1f} * ((tdata / DAYS_PER_{{time:s}}) % 1 - {cutoff_two:f}), 0))"
+                "where(((tdata / DAYS_PER_{{time:s}}) % 1) < {cutoff_one:f},"
+                " 1 - {slope:.1f} * ((tdata / DAYS_PER_{{time:s}}) % 1),"
+                " where(((tdata / DAYS_PER_{{time:s}}) % 1) > {cutoff_two:f},"
+                "  {slope:.1f} * ((tdata / DAYS_PER_{{time:s}}) % 1 - {cutoff_two:f}),"
+                "  0))"
             ).format(cutoff_one=cutoff_one, cutoff_two=cutoff_two, slope=slope)
->>>>>>> 58f2f29c
 
         if not part.is_modulation():
             # The exponential die-off is only for the main
